/*
 * Copyright 2014 Netflix, Inc.
 *
 * Licensed under the Apache License, Version 2.0 (the "License");
 * you may not use this file except in compliance with the License.
 * You may obtain a copy of the License at
 *
 *    http://www.apache.org/licenses/LICENSE-2.0
 *
 * Unless required by applicable law or agreed to in writing, software
 * distributed under the License is distributed on an "AS IS" BASIS,
 * WITHOUT WARRANTIES OR CONDITIONS OF ANY KIND, either express or implied.
 * See the License for the specific language governing permissions and
 * limitations under the License.
 */

package com.netflix.spinnaker.orca.pipeline

import groovy.transform.CompileStatic
import javax.annotation.PostConstruct
import com.fasterxml.jackson.core.type.TypeReference
import com.fasterxml.jackson.databind.ObjectMapper
import com.netflix.spinnaker.orca.batch.SpringBatchPipeline
import com.netflix.spinnaker.orca.batch.SpringBatchStage
import org.springframework.batch.core.Job
import org.springframework.batch.core.JobParameters
import org.springframework.batch.core.StepContribution
import org.springframework.batch.core.configuration.annotation.JobBuilderFactory
import org.springframework.batch.core.configuration.annotation.StepBuilderFactory
import org.springframework.batch.core.job.builder.JobFlowBuilder
import org.springframework.batch.core.launch.JobLauncher
import org.springframework.batch.core.scope.context.ChunkContext
import org.springframework.batch.core.step.tasklet.Tasklet
import org.springframework.batch.core.step.tasklet.TaskletStep
import org.springframework.batch.repeat.RepeatStatus
import org.springframework.beans.factory.annotation.Autowired
import org.springframework.context.ApplicationContext
import org.springframework.stereotype.Component

@Component
@CompileStatic
class PipelineStarter {

  @Autowired private ApplicationContext applicationContext
  @Autowired private JobLauncher launcher
  @Autowired private JobBuilderFactory jobs
  @Autowired private StepBuilderFactory steps
  @Autowired private ObjectMapper mapper

  private final Map<String, Stage> stages = [:]

  /**
   * Builds and launches a _pipeline_ based on config from _Mayo_.
   *
   * @param configJson _Mayo_ pipeline configuration.
   * @return the pipeline that was created.
   */
  Pipeline start(String configJson) {
    def config = parseConfig(configJson)
    def stages = constructStagesFrom(config)
    def job = createJobFrom(stages, config)
    def jobExecution = launcher.run(job, new JobParameters())
    new SpringBatchPipeline(jobExecution, stages)
  }

  @PostConstruct
  void initialize() {
    applicationContext.getBeansOfType(Stage).values().each {
      stages[it.name] = it
    }
    applicationContext.getBeansOfType(StandaloneTask).values().each {
      def stage = new SimpleStage(it.name, it)
      applicationContext.autowireCapableBeanFactory.autowireBean(stage)
      // TODO: this should be a prototype scoped bean or use a factory I guess
      stages[it.name] = stage
    }
  }

  private List<Map<String, ?>> parseConfig(String configJson) {
    mapper.readValue(configJson, new TypeReference<List<Map>>() {}) as List
  }

  private List<Stage> constructStagesFrom(List<Map<String, ?>> config) {
    config.collect {
      if (stages.containsKey(it.type)) {
        stages.get(it.type)
      } else {
        throw new NoSuchStageException(it.type as String)
      }
    }
  }

  private Job createJobFrom(List<Stage> stages, List<Map<String, ?>> config) {
    // TODO: can we get any kind of meaningful identifier from the mayo config?
    def jobBuilder = jobs.get("orca-job-${UUID.randomUUID()}")
                         .flow(configStep(config))
    def flow = (JobFlowBuilder) stages.inject(jobBuilder, this.&stageFromConfig)
    flow.build().build()
  }

  private TaskletStep configStep(configMap) {
    steps.get("orca-config-step")
         .tasklet(configTasklet(configMap))
         .build()
  }

  private Tasklet configTasklet(configMap) {
    { StepContribution contribution, ChunkContext chunkContext ->
      configMap.each { Map<String, ?> entry ->
        entry.each {
          chunkContext.stepContext.stepExecution.jobExecution.executionContext.put("$entry.type.$it.key", it.value)
        }
      }
      return RepeatStatus.FINISHED
    } as Tasklet
  }

<<<<<<< HEAD
  // TODO: the type of the 2nd parameter here is annoying. I don't want to expose the build method on the Stage interface for SoC reasons
  private JobFlowBuilder stageFromConfig(JobFlowBuilder jobBuilder, SpringBatchStage stage) {
    stage.build(jobBuilder)
=======
  private JobBuilderHelper stageFromConfig(SimpleJobBuilder jobBuilder, Map stepConfig) {
    if (stepConfig.providerType == "gce") {
      stepConfig["type"] = stepConfig["type"].toString() + "_gce"
    }

    if (stages.containsKey(stepConfig.type)) {
      stages.get(stepConfig.type).build(jobBuilder)
    } else {
      throw new NoSuchStageException(stepConfig.type as String)
    }
  }

  private Job job(JobBuilderHelper jobBuilder) {
    // Have to do some horror here as we don't know what type of builder we'll end up with.
    // Two of them have a build method that returns a Job but it's not on a common superclass.
    // If we end up with a plain JobBuilder it implies no steps or flows got added above which I guess is an error.
    switch (jobBuilder) {
      case SimpleJobBuilder:
        return (jobBuilder as SimpleJobBuilder).build()
      case FlowJobBuilder:
        return (jobBuilder as FlowJobBuilder).build()
      default:
        // (╯°□°)╯︵ ┻━┻
        throw new IllegalStateException("Cannot build a Job using a ${jobBuilder.getClass()} - did you add any steps to it?")
    }
>>>>>>> 3720e9ff
  }
}<|MERGE_RESOLUTION|>--- conflicted
+++ resolved
@@ -82,6 +82,10 @@
 
   private List<Stage> constructStagesFrom(List<Map<String, ?>> config) {
     config.collect {
+      if (it.providerType == "gce") {
+        it.type = "${it.type}_gce"
+      }
+
       if (stages.containsKey(it.type)) {
         stages.get(it.type)
       } else {
@@ -115,36 +119,8 @@
     } as Tasklet
   }
 
-<<<<<<< HEAD
   // TODO: the type of the 2nd parameter here is annoying. I don't want to expose the build method on the Stage interface for SoC reasons
   private JobFlowBuilder stageFromConfig(JobFlowBuilder jobBuilder, SpringBatchStage stage) {
     stage.build(jobBuilder)
-=======
-  private JobBuilderHelper stageFromConfig(SimpleJobBuilder jobBuilder, Map stepConfig) {
-    if (stepConfig.providerType == "gce") {
-      stepConfig["type"] = stepConfig["type"].toString() + "_gce"
-    }
-
-    if (stages.containsKey(stepConfig.type)) {
-      stages.get(stepConfig.type).build(jobBuilder)
-    } else {
-      throw new NoSuchStageException(stepConfig.type as String)
-    }
-  }
-
-  private Job job(JobBuilderHelper jobBuilder) {
-    // Have to do some horror here as we don't know what type of builder we'll end up with.
-    // Two of them have a build method that returns a Job but it's not on a common superclass.
-    // If we end up with a plain JobBuilder it implies no steps or flows got added above which I guess is an error.
-    switch (jobBuilder) {
-      case SimpleJobBuilder:
-        return (jobBuilder as SimpleJobBuilder).build()
-      case FlowJobBuilder:
-        return (jobBuilder as FlowJobBuilder).build()
-      default:
-        // (╯°□°)╯︵ ┻━┻
-        throw new IllegalStateException("Cannot build a Job using a ${jobBuilder.getClass()} - did you add any steps to it?")
-    }
->>>>>>> 3720e9ff
   }
 }